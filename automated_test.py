--- conflicted
+++ resolved
@@ -11,47 +11,33 @@
   np.bool
 )
 
-<<<<<<< HEAD
-HEURISTICS = [ None, 'line' ]
-
-@pytest.mark.parametrize("dtype", TEST_TYPES)
-@pytest.mark.parametrize("heuristic", HEURISTICS)
-def test_dijkstra2d_10x10(dtype, heuristic):
+@pytest.mark.parametrize("dtype", TEST_TYPES)
+@pytest.mark.parametrize("bidirectional", [ False, True ])
+@pytest.mark.parametrize("connectivity", [ 18, 26 ])
+@pytest.mark.parametrize("compass", [ False, True ])
+def test_dijkstra2d_10x10_26(dtype, bidirectional, connectivity, compass):
   values = np.ones((10,10,1), dtype=dtype)
 
-  path = dijkstra3d.dijkstra(values, (1,1,0), (1,1,0), heuristic=heuristic)
+  path = dijkstra3d.dijkstra(
+    values, (1,1,0), (1,1,0), 
+    bidirectional=bidirectional, connectivity=connectivity,
+    compass=compass
+  )
   assert len(path) == 1
   assert np.all(path == np.array([ [1,1,0] ]))
   
-  path = dijkstra3d.dijkstra(values, (0,0,0), (3,0,0), heuristic=heuristic)
-  print(heuristic, path)
-=======
-@pytest.mark.parametrize("dtype", TEST_TYPES)
-@pytest.mark.parametrize("bidirectional", [ False, True ])
-@pytest.mark.parametrize("connectivity", [ 18, 26 ])
-def test_dijkstra2d_10x10_26(dtype, bidirectional, connectivity):
-  values = np.ones((10,10,1), dtype=dtype)
-
-  path = dijkstra3d.dijkstra(
-    values, (1,1,0), (1,1,0), 
-    bidirectional=bidirectional, connectivity=connectivity
-  )
-  assert len(path) == 1
-  assert np.all(path == np.array([ [1,1,0] ]))
-  
   path = dijkstra3d.dijkstra(
     values, (0,0,0), (3,0,0), 
-    bidirectional=bidirectional, connectivity=connectivity
-  )
-
->>>>>>> c9cd3d45
+    bidirectional=bidirectional, connectivity=connectivity,
+    compass=compass
+  )
+
   assert len(path) == 4
   assert np.all(path == np.array([
     [0,0,0],
     [1,1,0],
     [2,1,0],
     [3,0,0],
-<<<<<<< HEAD
   ])) or np.all(path == np.array([
     [0,0,0],
     [1,1,0],
@@ -69,15 +55,11 @@
     [3,0,0],    
   ])) 
 
-  path = dijkstra3d.dijkstra(values, (0,0,0), (5,5,0), heuristic=heuristic)
-=======
-  ]))
-
   path = dijkstra3d.dijkstra(
     values, (0,0,0), (5,5,0), 
-    bidirectional=bidirectional, connectivity=connectivity
-  )
->>>>>>> c9cd3d45
+    bidirectional=bidirectional, connectivity=connectivity,
+    compass=compass
+  )
 
   assert len(path) == 6
   assert np.all(path == np.array([
@@ -89,14 +71,11 @@
     [5,5,0],
   ]))
 
-<<<<<<< HEAD
-  path = dijkstra3d.dijkstra(values, (0,0,0), (9,9,0), heuristic=heuristic)
-=======
   path = dijkstra3d.dijkstra(
     values, (0,0,0), (9,9,0), 
-    bidirectional=bidirectional, connectivity=connectivity
-  )
->>>>>>> c9cd3d45
+    bidirectional=bidirectional, connectivity=connectivity,
+    compass=compass
+  )
   
   assert len(path) == 10
   assert np.all(path == np.array([
@@ -112,47 +91,7 @@
     [9,9,0]
   ]))
 
-<<<<<<< HEAD
-@pytest.mark.parametrize("dtype", TEST_TYPES)
-@pytest.mark.parametrize("heuristic", HEURISTICS)
-def test_dijkstra2d_10x10_off_origin(dtype, heuristic):
-  values = np.ones((10,10,1), dtype=dtype)
-  
-  path = dijkstra3d.dijkstra(values, (2,0,0), (3,0,0), heuristic=heuristic)
-
-  assert len(path) == 2
-  assert np.all(path == np.array([
-=======
-# There are many more equal distance paths 
-# for 6 connected... so we have to be less specific.
-@pytest.mark.parametrize("dtype", TEST_TYPES)
-@pytest.mark.parametrize("bidirectional", [ False, True ])
-def test_dijkstra2d_10x10_6(dtype, bidirectional):
-  values = np.ones((10,10,1), dtype=dtype)
-
-  path = dijkstra3d.dijkstra(
-    values, (1,1,0), (1,1,0), 
-    bidirectional=bidirectional, connectivity=6
-  )
-  assert len(path) == 1
-  assert np.all(path == np.array([ [1,1,0] ]))
-  
-  path = dijkstra3d.dijkstra(
-    values, (0,0,0), (3,0,0), 
-    bidirectional=bidirectional, connectivity=6
-  )
-  
-  assert len(path) == 4
-  assert np.all(path == np.array([
-    [0,0,0],
-    [1,0,0],
->>>>>>> c9cd3d45
-    [2,0,0],
-    [3,0,0],
-  ]))
-
-<<<<<<< HEAD
-  path = dijkstra3d.dijkstra(values, (2,1,0), (3,0,0), heuristic=heuristic)
+  path = dijkstra3d.dijkstra(values, (2,1,0), (3,0,0), compass=compass)
 
   assert len(path) == 2
   assert np.all(path == np.array([
@@ -160,7 +99,7 @@
     [3,0,0],
   ]))
 
-  path = dijkstra3d.dijkstra(values, (9,9,0), (5,5,0), heuristic=heuristic)
+  path = dijkstra3d.dijkstra(values, (9,9,0), (5,5,0), compass=compass)
 
   assert len(path) == 5
   assert np.all(path == np.array([
@@ -171,123 +110,133 @@
     [5,5,0],
   ]))
 
-@pytest.mark.parametrize("dtype", TEST_TYPES)
-@pytest.mark.parametrize("heuristic", HEURISTICS)
-def test_dijkstra3d_3x3x3(dtype, heuristic):
+# There are many more equal distance paths 
+# for 6 connected... so we have to be less specific.
+@pytest.mark.parametrize("dtype", TEST_TYPES)
+@pytest.mark.parametrize("bidirectional", [ False, True ])
+@pytest.mark.parametrize("compass", [ False, True ])
+def test_dijkstra2d_10x10_6(dtype, bidirectional, compass):
+  values = np.ones((10,10,1), dtype=dtype)
+
+  path = dijkstra3d.dijkstra(
+    values, (1,1,0), (1,1,0), 
+    bidirectional=bidirectional, connectivity=6,
+    compass=compass
+  )
+  assert len(path) == 1
+  assert np.all(path == np.array([ [1,1,0] ]))
+  
+  path = dijkstra3d.dijkstra(
+    values, (0,0,0), (3,0,0), 
+    bidirectional=bidirectional, connectivity=6,
+    compass=compass
+  )
+  
+  assert len(path) == 4
+  assert np.all(path == np.array([
+    [0,0,0],
+    [1,0,0],
+    [2,0,0],
+    [3,0,0],
+  ]))
+
+@pytest.mark.parametrize("bidirectional", [ False, True ])
+@pytest.mark.parametrize("dtype", TEST_TYPES)
+@pytest.mark.parametrize("compass", [ False, True ])
+def test_dijkstra2d_10x10_off_origin(bidirectional, dtype, compass):
+  values = np.ones((10,10,1), dtype=dtype)
+  
+  path = dijkstra3d.dijkstra(
+    values, (2,0,0), (3,0,0), 
+    bidirectional=bidirectional, compass=compass
+  )
+
+  assert len(path) == 2
+  assert np.all(path == np.array([
+    [2,0,0],
+    [3,0,0],
+  ]))
+
+  path = dijkstra3d.dijkstra(
+    values, (2,1,0), (3,0,0), 
+    bidirectional=bidirectional, compass=compass
+  )
+
+  assert len(path) == 2
+  assert np.all(path == np.array([
+    [2,1,0],
+    [3,0,0],
+  ]))
+
+  path = dijkstra3d.dijkstra(
+    values, (9,9,0), (5,5,0), 
+    bidirectional=bidirectional, compass=compass
+  )
+
+  assert len(path) == 5
+  assert np.all(path == np.array([
+    [9,9,0],
+    [8,8,0],
+    [7,7,0],
+    [6,6,0],
+    [5,5,0],
+  ]))
+
+@pytest.mark.parametrize("bidirectional", [ False, True ])
+@pytest.mark.parametrize("dtype", TEST_TYPES)
+@pytest.mark.parametrize("compass", [ False, True ])
+def test_dijkstra3d_3x3x3_26(bidirectional, dtype, compass):
   values = np.ones((3,3,3), dtype=dtype)
 
-  path = dijkstra3d.dijkstra(values, (1,1,1), (1,1,1), heuristic=heuristic)
+  path = dijkstra3d.dijkstra(
+    values, (1,1,1), (1,1,1), 
+    bidirectional=bidirectional, connectivity=26,
+    compass=compass
+  )
   assert len(path) == 1
   assert np.all(path == np.array([ [1,1,1] ]))
 
-  path = dijkstra3d.dijkstra(values, (0,0,0), (2,2,2), heuristic=heuristic)
-=======
-  path = dijkstra3d.dijkstra(
-    values, (0,0,0), (5,5,0), 
-    bidirectional=bidirectional, connectivity=6
-  )
-  assert len(path) == 11
-  assert tuple(path[0]) == (0,0,0)
-  assert tuple(path[-1]) == (5,5,0)
-
-  path = dijkstra3d.dijkstra(
-    values, (0,0,0), (9,9,0), 
-    bidirectional=bidirectional, connectivity=6
-  )
-  assert len(path) == 19
-  assert tuple(path[0]) == (0,0,0)
-  assert tuple(path[-1]) == (9,9,0)
+  path = dijkstra3d.dijkstra(
+    values, (0,0,0), (2,2,2), 
+    bidirectional=bidirectional, connectivity=26
+  )
+
+  assert np.all(path == np.array([
+    [0,0,0],
+    [1,1,1],
+    [2,2,2]
+  ]))
+
+  path = dijkstra3d.dijkstra(
+    values, (2,2,2), (0,0,0), 
+    bidirectional=bidirectional, connectivity=26,
+    compass=compass
+  )
+  assert np.all(path == np.array([
+    [2,2,2],
+    [1,1,1],
+    [0,0,0]
+  ]))
 
 @pytest.mark.parametrize("bidirectional", [ False, True ])
-def test_dijkstra2d_10x10_off_origin(bidirectional):
-  for dtype in TEST_TYPES:
-    values = np.ones((10,10,1), dtype=dtype)
-    
-    path = dijkstra3d.dijkstra(values, (2,0,0), (3,0,0), bidirectional=bidirectional)
-
-    assert len(path) == 2
-    assert np.all(path == np.array([
-      [2,0,0],
-      [3,0,0],
-    ]))
-
-    path = dijkstra3d.dijkstra(values, (2,1,0), (3,0,0), bidirectional=bidirectional)
-
-    assert len(path) == 2
-    assert np.all(path == np.array([
-      [2,1,0],
-      [3,0,0],
-    ]))
-
-    path = dijkstra3d.dijkstra(values, (9,9,0), (5,5,0), bidirectional=bidirectional)
-
-    assert len(path) == 5
-    assert np.all(path == np.array([
-      [9,9,0],
-      [8,8,0],
-      [7,7,0],
-      [6,6,0],
-      [5,5,0],
-    ]))
-
-@pytest.mark.parametrize("bidirectional", [ False, True ])
-@pytest.mark.parametrize("dtype", TEST_TYPES)
-def test_dijkstra3d_3x3x3_26(bidirectional, dtype):
+@pytest.mark.parametrize("dtype", TEST_TYPES)
+@pytest.mark.parametrize("compass", [ False, True ])
+def test_dijkstra3d_3x3x3_18(bidirectional, dtype, compass):
   values = np.ones((3,3,3), dtype=dtype)
 
   path = dijkstra3d.dijkstra(
     values, (1,1,1), (1,1,1), 
-    bidirectional=bidirectional, connectivity=26
+    bidirectional=bidirectional, connectivity=18,
+    compass=compass
   )
   assert len(path) == 1
   assert np.all(path == np.array([ [1,1,1] ]))
 
   path = dijkstra3d.dijkstra(
     values, (0,0,0), (2,2,2), 
-    bidirectional=bidirectional, connectivity=26
-  )
->>>>>>> c9cd3d45
-  assert np.all(path == np.array([
-    [0,0,0],
-    [1,1,1],
-    [2,2,2]
-  ]))
-
-<<<<<<< HEAD
-  path = dijkstra3d.dijkstra(values, (2,2,2), (0,0,0), heuristic=heuristic)
-=======
-  path = dijkstra3d.dijkstra(
-    values, (2,2,2), (0,0,0), 
-    bidirectional=bidirectional, connectivity=26
-  )
->>>>>>> c9cd3d45
-  assert np.all(path == np.array([
-    [2,2,2],
-    [1,1,1],
-    [0,0,0]
-  ]))
-
-<<<<<<< HEAD
-@pytest.mark.parametrize("heuristic", HEURISTICS)
-def test_dijkstra_2d_loop(heuristic):
-=======
-@pytest.mark.parametrize("bidirectional", [ False, True ])
-@pytest.mark.parametrize("dtype", TEST_TYPES)
-def test_dijkstra3d_3x3x3_18(bidirectional, dtype):
-  values = np.ones((3,3,3), dtype=dtype)
-
-  path = dijkstra3d.dijkstra(
-    values, (1,1,1), (1,1,1), 
-    bidirectional=bidirectional, connectivity=18
-  )
-  assert len(path) == 1
-  assert np.all(path == np.array([ [1,1,1] ]))
-
-  path = dijkstra3d.dijkstra(
-    values, (0,0,0), (2,2,2), 
-    bidirectional=bidirectional, connectivity=18
-  )
-  print(path)
+    bidirectional=bidirectional, connectivity=18,
+    compass=compass
+  )
   assert np.all(path == np.array([
     [0,0,0],
     [1,0,1],
@@ -312,9 +261,9 @@
 
   path = dijkstra3d.dijkstra(
     values, (2,2,2), (0,0,0), 
-    bidirectional=bidirectional, connectivity=18
-  )
-  print(path)
+    bidirectional=bidirectional, connectivity=18,
+    compass=compass
+  )
   assert np.all(path == np.array([
     [2,2,2],
     [1,2,1],
@@ -339,19 +288,22 @@
 
 @pytest.mark.parametrize("bidirectional", [ False, True ])
 @pytest.mark.parametrize("dtype", TEST_TYPES)
-def test_dijkstra3d_3x3x3_6(bidirectional, dtype):
+@pytest.mark.parametrize("compass", [ False, True ])
+def test_dijkstra3d_3x3x3_6(bidirectional, dtype, compass):
   values = np.ones((3,3,3), dtype=dtype)
 
   path = dijkstra3d.dijkstra(
     values, (1,1,1), (1,1,1), 
-    bidirectional=bidirectional, connectivity=6
+    bidirectional=bidirectional, connectivity=6,
+    compass=compass
   )
   assert len(path) == 1
   assert np.all(path == np.array([ [1,1,1] ]))
 
   path = dijkstra3d.dijkstra(
     values, (0,0,0), (2,2,2), 
-    bidirectional=bidirectional, connectivity=6
+    bidirectional=bidirectional, connectivity=6,
+    compass=compass
   )
   assert len(path) == 7
   assert tuple(path[0]) == (0,0,0)
@@ -359,7 +311,8 @@
 
   path = dijkstra3d.dijkstra(
     values, (2,2,2), (0,0,0), 
-    bidirectional=bidirectional, connectivity=6
+    bidirectional=bidirectional, connectivity=6,
+    compass=compass
   )
   assert len(path) == 7
   assert tuple(path[0]) == (2,2,2)
@@ -445,8 +398,8 @@
 
 
 @pytest.mark.parametrize("bidirectional", [ False, True ])
-def test_dijkstra_2d_loop(bidirectional):
->>>>>>> c9cd3d45
+@pytest.mark.parametrize("compass", [ False, True ])
+def test_dijkstra_2d_loop(bidirectional, compass):
   x = 20000
   values = np.array([
     [x, x, x, x, x, x, 0, x, x, x],
@@ -461,13 +414,9 @@
     [x, x, x, 1, 8, 9,10, x, x, x],
     [x, x, x, 4, x, x,11,12, x, x],
     [x, x, x, x, x, x, x, x,13,14],
-  ])
-
-<<<<<<< HEAD
-  path = dijkstra3d.dijkstra(np.asfortranarray(values), (2,2), (11, 9), heuristic=heuristic)
-=======
-  path = dijkstra3d.dijkstra(np.asfortranarray(values), (2,2), (11, 9), bidirectional=bidirectional)
->>>>>>> c9cd3d45
+  ], order='F')
+
+  path = dijkstra3d.dijkstra(values, (2,2), (11, 9), bidirectional=bidirectional, compass=compass)
   correct_path = np.array([
     [2, 2],
     [3, 2],
@@ -491,7 +440,6 @@
   values = np.ones((5,5), dtype=dtype)
   
   field = dijkstra3d.distance_field(values, (0,0))
-<<<<<<< HEAD
 
   assert np.all(field == np.array([
     [
@@ -544,8 +492,6 @@
 def test_distance_field_2d_asymmetric(dtype):
   values = np.ones((5, 10), dtype=dtype)
 
-=======
-
   assert np.all(field == np.array([
     [
       [0, 1, 2, 3, 4],
@@ -580,7 +526,6 @@
     ]
   ]))
 
-
   field = dijkstra3d.distance_field(values * 2, (2,2))
 
   assert np.all(field == np.array([
@@ -597,7 +542,6 @@
 def test_distance_field_2d_asymmetric(dtype):
   values = np.ones((5, 10), dtype=dtype)
 
->>>>>>> c9cd3d45
   answer = np.array([
     [1, 0, 1, 2, 3, 4, 5, 6, 7, 8],
     [1, 1, 1, 2, 3, 4, 5, 6, 7, 8],
@@ -605,12 +549,6 @@
     [3, 3, 3, 3, 3, 4, 5, 6, 7, 8],
     [4, 4, 4, 4, 4, 4, 5, 6, 7, 8],
   ], dtype=np.float32)
-<<<<<<< HEAD
-
-  field = dijkstra3d.distance_field(values, (0,1))
-  assert np.all(field == answer)
-=======
->>>>>>> c9cd3d45
 
   field = dijkstra3d.distance_field(values, (0,1))
   assert np.all(field == answer)
@@ -674,8 +612,8 @@
   assert np.all(np.abs(field - answer) < 0.00001)   
 
 @pytest.mark.parametrize("dtype", TEST_TYPES)
-@pytest.mark.parametrize("heuristic", HEURISTICS)
-def test_dijkstra_parental(dtype, heuristic):
+@pytest.mark.parametrize("compass", [ False, True ])
+def test_dijkstra_parental(dtype, compass):
   values = np.ones((10,10,1), dtype=dtype, order='F')
   
   parents = dijkstra3d.parental_field(values, (0,0,0))
@@ -706,7 +644,7 @@
     parents = dijkstra3d.parental_field(values, start)
     path = dijkstra3d.path_from_parents(parents, target)
 
-    path_orig = dijkstra3d.dijkstra(values, start, target, heuristic=heuristic)
+    path_orig = dijkstra3d.dijkstra(values, start, target, compass=compass)
 
     print(start, target)
     print(path)
@@ -714,7 +652,7 @@
 
     assert path_len(path, values) == path_len(path_orig, values)
 
-    if heuristic is None:
+    if compass == False:
       assert np.all(path == path_orig)
 
   # Asymmetric Test
@@ -728,7 +666,7 @@
     parents = dijkstra3d.parental_field(values, start)
     path = dijkstra3d.path_from_parents(parents, target)
 
-    path_orig = dijkstra3d.dijkstra(values, start, target, heuristic=heuristic)
+    path_orig = dijkstra3d.dijkstra(values, start, target, compass=compass)
 
     print(start, target)
     print(path)
@@ -736,5 +674,5 @@
 
     assert path_len(path, values) == path_len(path_orig, values)
 
-    if heuristic is None:
+    if compass == False:
       assert np.all(path == path_orig)